XXX
	* POD typo fix. (patch by Salvatore Bonaccorso) [RT72600]
<<<<<<< HEAD
	* Log format. (pointed out by Adam Benjamin)
	* command output parsing for newer gnupg (patch by Adam Benjamin)
=======
	* Don't use deprecated shared memory mode (patch by Adam Benjamin)
>>>>>>> 425b55f5


2011-11-21  version 0.18 

	* encrypt() now accept many recipients. [RT71127]
	* new() doesn't die if 'homedir' isn't writeable. 
		[RT568] (bug reported by Mark Stosberg)

2010-05-25  version 0.17 Mark Frost

    * Applied a patch written by Niko Tyni to fix a hanging issue discovered by Salvatore Bonaccorso in chroot environments.

2010-04-19  version 0.16 Mark Frost

    * Fixed a hanging issue that came up under certain scenarios. 

2010-04-19  version 0.15 Mark Frost

    * Added some quotes whose absence was causing one of the original tests to fail. 

2010-04-16  version 0.14 Mark Frost

    * Fixed an endless read-wait scenario introduced in 0.13

2010-04-16  version 0.13 Mark Frost

    * Catching up some outstanding changes I left out in releases 11 and 12

2010-02-03  version 0.12 Mark Frost

    * This release is merely some documentation fixes

2010-01-27  version 0.11 Mark Frost

    * The module should now properly handle the situation where a key is 
    setup with a blank passphrase, as long as passphrase => undef is provided 
    (or left out)
    * Fixed an issue where STDIN and STDOUT cannot be overridden in an 
    Apache environment. 

2009-05-07  version 0.10 Robbie Bow

    * Changes in 0.09_0{1-3} being released in to the wild proper.
    * Includes fixes that should resolve these RT tickets:
        * 6563
        * 6562
        * 4957
        * 1364
      (which are all variations on the same two themes)

2009-05-07  version 0.09_03 Robbie Bow

    * Dev release - Fix import_key to expect correct response;
    fix encrypt to expect correct response (both running against
    gnupg 1.4.6); use Test::More for tests

2009-05-06  version 0.09_02 Robbie Bow

    * Dev release - update $VERSION in GnuPG.pm to see
    cpantesters reports

2009-05-06  version 0.09_01 Robbie Bow

    * Dev release that cargo cults the numerous fixes Debian
    maintainers have added since the last release.
    See debian/chnagelog for more details

2001-05-23  Francis J. Lacoste  <francis.lacoste@Contre.COM>

	* GnuPG.pm (run_gnupg): Use package name for the constant.

2001-05-21  Francis J. Lacoste  <francis.lacoste@Contre.COM>

	* GnuPG.pm (sign): Check for invalid passphrase. (Thanks
	to Park Hays for reporting this).

	* GnuPG/Tie/Sign.pm (run_gnupg): Updates for new tie
	implementation.

	* GnuPG/Tie/Encrypt.pm (run_gnupg): Updates for new tie
	implementation.

	* GnuPG/Tie/Decrypt.pm (run_gnupg,postread_hook,postwrite_hook):
	Updates for new tie implementation.
	(signature) Returns the signature info of the decryption.

	* GnuPG/Tie/ClearSign.pm (run_gnupg): Updates for new tie
	implementation.

	* GnuPG/Tie.pm: Removed fork. Tie interface doesn't use another
	process anymore.

	* test.pl: Made tests to run and tracing controllable via
	environment variables.

	* GnuPG.pm (send_passphrase): Added check for USERID_HINT from
	gnupg 1.0.5
	(run_gnupg): Close all file descriptors except stdin, stdout,
	stderr and status fd.
	(decrypt,decrypt_postread,decrypt_postwrite): Factored decrypt
	process for tie interface.
	(VERSION): Updated version number to 0.08

	* GnuPG/Tie/Sign.pm: New Sign tie mode.

	* GnuPG/Tie/ClearSign.pm: New ClearSign tie mode.

	* GnuPG/Tie.pm (POD): Fix untie example in documentation.

2000-08-15  Francis J. Lacoste  <francis.lacoste@iNsu.COM>

	* Tag: GNUPG_0_07

	* GnuPG.spec: Updated for version 0.07.

	* NEWS: Updated for version 0.07.

	* README: Updated for version 0.07.

	* GnuPG.pm (VERSION): Updated version number to 0.07.
	(run_gnupg): Close the fh ref not its file descriptor.

	* test.pl: Added tests for encryption and decryption
	to a file reference / pipe.

2000-08-07  Francis J. Lacoste  <francis.lacoste@iNsu.COM>

	* Tag: GNUPG_0_06

	* GnuPG.spec: Updated spec file to use new macros.

	* GnuPG.pm (encrypt): Local user option wasn't working. (Thanks to
	Chris Andrews for the fix)
	(sign): Local user option wasn't working.
	(version):  Version number is now 0.06

2000-07-31  Francis J. Lacoste  <francis.lacoste@iNsu.COM>

	* test.pl: Fixes description for decrypt_sign_test.

	* GnuPG.pm: Updated copyrigh notice.
	(check_sig): Ignore patent warnings. Thanks goes to
	Nuutti Kotivuori <nuutti.kotivuori@sonera.com> for spotting
	that bug.
	(decrypt): Fixes for gnupg 1.02 protocol changes.
	(import_keys): Fixes for gnupg 1.02 protocol changes.

	* README: Updated copyrigh notice.

	* gpgmailtunl: Updated copyrigh notice.

	* GnuPG/Tie.pm: Updated copyrigh notice.

	* GnuPG/Tie/Decrypt.pm: Updated copyrigh notice.

	* GnuPG/Tie/Encrypt.pm: Updated copyrigh notice.

2000-06-21  Francis J. Lacoste  <francis.lacoste@iNsu.COM>


	* Tag: GNUPG_0_05

	* GnuPG/Tie.pm (TIEHANDLE): Removed file descriptor leaks.
	(READLINE) Handle array context properly.
	(getlines) Support paragraph mode.
	(CLOSE) Return true when process completes successfully.

	* test.pl: Added test for GnuPG::Tie paragraph mode.

	* GnuPG.pm: (version) Updated to version 0.05
	(run_gnupg) Removed file descriptor leaks. Use CORE::die
	in case of errors.
	(read_from_status) Make sure that we are using newlin as
	INPUT_RECORD_SEPARATOR.

1999-12-06  Francis J. Lacoste  <francis.lacoste@iNsu.COM>

	* Tag: GNUPG_0_04

	* NEWS:		    Added a news file.

	* GnuPG/Tie.pm(new): Make sure that pipes aren't closed after an
			    exec and that they are unbuffered. Also use
			    CORE::Exit(0) instead of exit(0) so that the
			    things works under mod_perl.
			    (version): Upgraded to version 0.04.

	* GnuPG.pm (new):   Specifying gnupg_path wasn't working properly.
			    When gpg isn't found in PATH print the content
			    of PATH in the error message.
			    (run_gnupg): /dev/null wasn't open for
			    writing. Use CORE::exit(1) so that the
			    function still works under mod_perl.

1999-11-30  Francis J. Lacoste  <francis.lacoste@iNsu.COM>

	* GnuPG.pm (pod):   Inserted a line before a =over line. Added
			    reference to documentation on tied file handle
			    operations.
			    (send_cpr): Removed undefined
			    warning when expecting an optional command and
			    receiving an EOF.
			    (run_gnupg): Check for valid file descriptor
			    when using file handle reference in input and
			    output redirection.
			    (version): Updated to version 0.03

	* test.pl:	    Added tests for tied file handle operations.
			    Changed output format of tests.

	* GnuPG/Tie/Decrypt.pm: Added encryption on a tied filehandle.

	* GnuPG/Tie/Encrypt.pm: Added decryption on a tied filehandle.

	* GnuPG/Tie.pm:	    Added abstract implementation for tied
			    filehandle operations on GnuPG.

1999-09-22  Francis J. Lacoste  <francis.lacoste@iNsu.COM>

	* GnuPG.pm:	    Unloop single line for to support
			    perl 5.004. (Thanks to David E. Weekly)

	* gpgmailtunl:	    Insert blank line between =pod and
			    first header. This broke pod2man.
			    (Thanks to David E. Weekly)

1999-09-08  Francis J. Lacoste  <francis.lacoste@iNsu.COM>

	* TAG:		    GNUPG_0_02

	* GnuPG.pm:	    Removed colons from tag names.

	* GnuPG.pm(run_gnupg): Handled input and output from
			    file handle correctly.

	* GnuPG.pm(abort_gnupg): Aborting now correctly throws
			    the error message.


	* gpgmailtunl:	    Added as sample program.

1999-09-05  Francis J. Lacoste  <francis.lacoste@iNsu.COM>

	* GnuPG.pm:  Release 0.01.

<|MERGE_RESOLUTION|>--- conflicted
+++ resolved
@@ -1,11 +1,8 @@
 XXX
 	* POD typo fix. (patch by Salvatore Bonaccorso) [RT72600]
-<<<<<<< HEAD
+	* Don't use deprecated shared memory mode (patch by Adam Benjamin)
 	* Log format. (pointed out by Adam Benjamin)
 	* command output parsing for newer gnupg (patch by Adam Benjamin)
-=======
-	* Don't use deprecated shared memory mode (patch by Adam Benjamin)
->>>>>>> 425b55f5
 
 
 2011-11-21  version 0.18 
