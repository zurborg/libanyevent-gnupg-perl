#
#    GnuPG.pm - Interface to the GNU Privacy Guard.
#
#    This file is part of GnuPG.pm.
#
#    Author: Francis J. Lacoste <francis.lacoste@Contre.COM>
#
#    Copyright (C) 2000 iNsu Innovations Inc.
#    Copyright (C) 2001 Francis J. Lacoste
#
#    This program is free software; you can redistribute it and/or modify
#    it under the terms of the GNU General Public License as published by
#    the Free Software Foundation; either version 2 of the License, or
#    (at your option) any later version.
#
#    This program is distributed in the hope that it will be useful,
#    but WITHOUT ANY WARRANTY; without even the implied warranty of
#    MERCHANTABILITY or FITNESS FOR A PARTICULAR PURPOSE.  See the
#    GNU General Public License for more details.
#
#    You should have received a copy of the GNU General Public License
#    along with this program; if not, write to the Free Software
#    Foundation, Inc., 59 Temple Place, Suite 330, Boston, MA  02111-1307  USA
#
package GnuPG;


use strict;

use vars qw($VERSION @ISA @EXPORT @EXPORT_OK  %EXPORT_TAGS );

BEGIN {
    require Exporter;

    @ISA = qw(Exporter);

    @EXPORT = qw();

    %EXPORT_TAGS = (
            algo   => [ qw( RSA_RSA DSA_ELGAMAL DSA RSA ) ],
            trust  => [ qw(    TRUST_UNDEFINED    TRUST_NEVER
                    TRUST_MARGINAL    TRUST_FULLY
                    TRUST_ULTIMATE ) ],
           );

    Exporter::export_ok_tags( qw( algo trust ) );

    $VERSION = '0.18';
}

use constant RSA_RSA            => 1;
use constant DSA_ELGAMAL        => 2;
use constant DSA                => 3;
use constant RSA                => 4;

use constant TRUST_UNDEFINED    => -1;
use constant TRUST_NEVER    => 0;
use constant TRUST_MARGINAL    => 1;
use constant TRUST_FULLY    => 2;
use constant TRUST_ULTIMATE    => 3;

use Carp;
use POSIX qw();
use Symbol;
use Fcntl;

sub parse_trust {
    for (shift) {
    /ULTIMATE/  && do { return TRUST_ULTIMATE;  };
    /FULLY/        && do { return TRUST_FULLY;        };
    /MARGINAL/  && do { return TRUST_MARGINAL;  };
    /NEVER/        && do { return TRUST_NEVER;        };
    # Default
    return TRUST_UNDEFINED;
    }
}

sub options($;$) {
    my $self = shift;
    $self->{cmd_options} = shift if ( $_[0] );
    $self->{cmd_options};
}

sub command($;$) {
    my $self = shift;
    $self->{command} = shift if ( $_[0] );
    $self->{command};
}

sub args($;$) {
    my $self = shift;
    $self->{args} = shift if ( $_[0] );
    $self->{args};
}

sub cmdline($) {
    my $self = shift;
    my $args = [ $self->{gnupg_path} ];

    # Default options
    push @$args, "--no-tty" unless $self->{trace};
    push @$args, "--no-greeting", "--yes", "--status-fd", fileno $self->{status_fd},
          "--command-fd", fileno $self->{command_fd};
                  
    # Check for homedir and options file
    push @$args, "--homedir", $self->{homedir} if $self->{homedir};
    push @$args, "--options", $self->{options} if $self->{options};

    # Command options
    push @$args, @{ $self->options };


    # Command and arguments
    push @$args, "--" . $self->command;
    push @$args, @{ $self->args };

    return $args;
}

sub end_gnupg($) {
    my $self = shift;

    print STDERR "GnuPG: closing status fd " . fileno ($self->{status_fd})
      . "\n"
    if $self->{trace};

    close $self->{status_fd}
      or croak "error while closing pipe: $!\n";

    print STDERR "GnuPG: closing command fd " . fileno ($self->{command_fd})
      . "\n"
    if $self->{trace};

    close $self->{command_fd}
      or croak "error while closing pipe: $!\n";

    waitpid $self->{gnupg_pid}, 0
      or croak "error while waiting for gpg: $!\n";


    for ( qw(protocol gnupg_pid command options args status_fd command_fd 
             input output next_status ) )
    {
    delete $self->{$_};
    }

}

sub abort_gnupg($$) {
    my ($self,$msg) = @_;

    # Signal our child that it is the end
    if ($self->{gnupg_pid} && kill 0 => $self->{gnupg_pid} ) {
        kill INT => $self->{gnupg_pid};
    }

    $self->end_gnupg;

    confess ( $msg );
}

# Used to push back status information
sub next_status($$$) {
    my ($self,$cmd,$arg) = @_;

    $self->{next_status} = [$cmd,$arg];
}

sub read_from_status($) {
    my $self = shift;
    # Check if a status was pushed back
    if ( $self->{next_status} ) {
        my $status = $self->{next_status};
        $self->{next_status} = undef;
        return @$status;
    }

    print STDERR "GnuPG: reading from status fd " . fileno ($self->{status_fd}) . "\n" if $self->{trace};

    my $fd = $self->{status_fd};
    local $/ = "\n"; # Just to be sure
    my $line = <$fd>;
    unless ($line) {
        print STDERR "GnuPG: got from status fd: EOF" if $self->{trace};
        return ();
    }

    print STDERR "GnuPG: got from status fd: $line" if $self->{trace};

    my ( $cmd,$arg ) = $line =~ /\[GNUPG:\] (\w+) ?(.+)?$/;
    $self->abort_gnupg( "error communicating with gnupg: bad status line: $line\n" ) unless $cmd;
    print STDERR "GnuPG: Parsed as " . $cmd . " - " . $arg . "\n" if $self->{trace};
    return wantarray ? ( $cmd, $arg ) : $cmd;
}

sub run_gnupg($) {
    my $self = shift;

    my $fd  = gensym;
    my $wfd = gensym;

    my $crfd = gensym;  # command read and write file descriptors
    my $cwfd = gensym;

    pipe $fd, $wfd
      or croak ( "error creating status pipe: $!\n" );
    my $old = select $wfd; $| = 1;  # Unbuffer
    select $old;

    pipe $crfd, $cwfd
      or croak ( "error creating command pipe: $!\n" );
    $old = select $cwfd; $| = 1;  # Unbuffer
    select $old;

    # Keep pipe open after close
    fcntl( $fd, F_SETFD, 0 )
    or croak "error removing close on exec flag: $!\n" ;
    fcntl( $wfd, F_SETFD, 0 )
    or croak "error removing close on exec flag: $!\n" ;
    fcntl( $crfd, F_SETFD, 0 )
    or croak "error removing close on exec flag: $!\n" ;
    fcntl( $cwfd, F_SETFD, 0 )
    or croak "error removing close on exec flag: $!\n" ;

    my $pid = fork;
    croak( "error forking: $!" ) unless defined $pid;
    if ( $pid ) {
    # Parent
    close $wfd;

    $self->{status_fd}  = $fd;
    $self->{gnupg_pid}  = $pid;
    $self->{command_fd} = $cwfd;

    } else {
    # Child
    $self->{status_fd}  = $wfd;
    $self->{command_fd} = $crfd;

    my $cmdline = $self->cmdline;
    unless ( $self->{trace} ) {
        open (STDERR, "> /dev/null" )
           or die "can't redirect stderr to /dev/null: $!\n";
    }

    # This is where we grab the data
    if ( ref $self->{input} && defined fileno $self->{input} ) {
        open ( STDIN, "<&" . fileno $self->{input} )
          or die "error setting up data input: $!\n";
    } elsif ( $self->{input} && -t STDIN) {
        open ( STDIN, $self->{input} )
          or die "error setting up data input: $!\n";
    } elsif ( $self->{input} ) {
      push(@{$cmdline}, $self->{input});
    }# Defaults to stdin

    # This is where the output goes
    if ( ref $self->{output} && defined fileno $self->{output} ) {
        open ( STDOUT, ">&" . fileno $self->{output} )
          or die "can't redirect stdout to proper output fd: $!\n";
    } elsif ( $self->{output} && -t STDOUT ) {
        open ( STDOUT, ">".$self->{output} )
          or die "can't open $self->{output} for output: $!\n";
    } elsif ( $self->{output} ) {
      my $gpg = shift(@{$cmdline});
      unshift(@{$cmdline}, '--output', $self->{output});
      unshift(@{$cmdline}, $gpg);
    } # Defaults to stdout

    # Close all open file descriptors except STDIN, STDOUT, STDERR
    # and the status filedescriptor.
    #
    # This is needed for the tie interface which opens pipes which
    # some ends must be closed in the child.
    #
    # Besides this is just plain good hygiene
    my $max_fd = POSIX::sysconf( &POSIX::_SC_OPEN_MAX ) || 256;
    foreach my $f ( 3 .. $max_fd ) {
        next if $f == fileno $self->{status_fd};
        next if $f == fileno $self->{command_fd};
        POSIX::close( $f );
    }

<<<<<<< HEAD
    print STDERR 'GnuPG: executing `' 
        . join( ' ',  @{$cmdline} ) . '`' if $self->{trace};
=======
    print STDERR "GnuPG: executing `" . join(" ", @{$cmdline}) . "`" . "\n" if 1 ||$self->{trace};
>>>>>>> 425b55f5

    exec ( @$cmdline )
      or CORE::die "can't exec gnupg: $!\n";
    }
}

sub cpr_maybe_send($$$) {
    ($_[0])->cpr_send( @_[1, $#_], 1);
}


sub cpr_send($$$;$) {
    my ($self,$key,$value, $optional) = @_;
    my $fd = $self->{command_fd};

    my ( $cmd, $arg ) = $self->read_from_status;
    unless ( defined $cmd && $cmd =~ /^GET_/) {
    $self->abort_gnupg( "protocol error: expected GET_XXX got $cmd\n" )
      unless $optional;
    $self->next_status( $cmd, $arg );
    return;
    }

    unless ( $arg eq $key ) {
    $self->abort_gnupg ( "protocol error: expected key $key got $arg\n" )
      unless $optional;
    return;
    }

    print STDERR "GnuPG: writing to command fd " . fileno ($fd) . ": $value\n" if $self->{trace};

    print $fd $value . "\n";

    ( $cmd, $arg ) = $self->read_from_status;
    unless ( defined $cmd && $cmd =~ /^GOT_IT/) {
      $self->next_status( $cmd, $arg );
      }
}


sub send_passphrase($$) {
    my ($self,$passwd) = @_;

    # GnuPG should now tell us that it needs a passphrase
    my $cmd = $self->read_from_status;
    # Skip UserID hint
    $cmd = $self->read_from_status if ( $cmd =~ /USERID_HINT/ );
    if ($cmd =~ /GOOD_PASSPHRASE/) { # This means we didnt need a passphrase
      $self->next_status($cmd); # We push this back on for read_from_status
      return; 
    }
    $self->abort_gnupg( "Protocol error: expected NEED_PASSPHRASE.* got $cmd\n")
      unless $cmd =~ /NEED_PASSPHRASE/;
    $self->cpr_send( "passphrase.enter", $passwd );
    unless ( $passwd ) {
    my $cmd = $self->read_from_status;
    $self->abort_gnupg( "Protocol error: expected MISSING_PASSPHRASE got $cmd\n" )
      unless $cmd eq "MISSING_PASSPHRASE";
    }
}

sub new($%) {
    my $proto = shift;
    my $class = ref $proto || $proto;

    my %args = @_;

    my $self = {};
    if ($args{homedir}) {
    croak ( "Invalid home directory: $args{homedir}\n")
      unless -d $args{homedir} && -x _;
    $self->{homedir} = $args{homedir};
    }
    if ($args{options}) {
    croak ( "Invalid options file: $args{options}\n")
      unless -r $args{options};
    $self->{options} = $args{options};
    }
    if ( $args{gnupg_path} ) {
    croak ( "Invalid gpg path: $args{gnupg_path}\n")
      unless -x $args{gnupg_path};
    $self->{gnupg_path} = $args{gnupg_path};
    } else {
    my ($path) = grep { -x "$_/gpg" } split /:/, $ENV{PATH};
    croak ( "Couldn't find gpg in PATH ($ENV{PATH})\n" )
      unless $path;
    $self->{gnupg_path} = "$path/gpg";
    }
    $self->{trace} = $args{trace} ? 1 : 0;

    bless $self, $class;
}

sub DESTROY {
    my $self = shift;
    # Signal our child that it is the end
    if ($self->{gnupg_pid} && kill 0 => $self->{gnupg_pid} ) {
    kill INT => $self->{gnupg_pid};
    }
}

sub gen_key($%) {
    my ($self,%args) = @_;
    my $cmd;
    my $arg;

    my $algo      = $args{algo};
    $algo ||= RSA_RSA;

    my $size      = $args{size};
    $size ||= 1024;
    croak ( "Keysize is too small: $size" ) if $size < 768;
    croak ( "Keysize is too big: $size" )   if $size > 2048;

    my $expire      = $args{valid};
    $expire          ||= 0;

    my $passphrase = $args{passphrase} || "";
    my $name      = $args{name};

    croak "Missing key name\n"      unless $name;
    croak "Invalid name: $name\n"
      unless $name =~ /^\s*[^0-9\<\(\[\]\)\>][^\<\(\[\]\)\>]+$/;

    my $email      = $args{email};
    if ( $email ) {
    croak "Invalid email address: $email"
      unless $email =~ /^\s*        # Whitespace are okay
                [a-zA-Z0-9_-]    # Doesn't start with a dot
                [a-zA-Z0-9_.-]*
                \@        # Contains at most one at
                [a-zA-Z0-9_.-]+
                [a-zA-Z0-9_-]    # Doesn't end in a dot
                   /x
                 && $email !~ /\.\./;
    } else {
    $email = "";
    }

    my $comment      = $args{comment};
    if ( $comment ) {
    croak "Invalid characters in comment" if $comment =~ /[()]/;
    } else {
    $comment = "";
    }

    $self->command( "gen-key" );
    $self->options( [] );
    $self->args( [] );

    $self->run_gnupg;

    $self->cpr_send("keygen.algo", $algo );
#    if ( $algo == ELGAMAL ) {
#        # Shitty interactive program, yes I'm sure.
#        # I'm a program, I can't change my mind now.
#        $self->cpr_send( "keygen.algo.elg_se", 1 )
#    }

    $self->cpr_send( "keygen.size",        $size );
    $self->cpr_send( "keygen.valid",    $expire );
    $self->cpr_send( "keygen.name",        $name );
    $self->cpr_send( "keygen.email",    $email );
    $self->cpr_send( "keygen.comment",    $comment );

    $self->send_passphrase( $passphrase );

    $self->end_gnupg;

    # Woof. We should now have a generated key !
}

sub import_keys($%) {
    my ($self,%args) = @_;


    $self->command( "import" );
    $self->options( [] );

    my $count;
    if ( ref $args{keys} ) {
    $self->args( $args{keys} );
    } else {
    # Only one file to import
    $self->{input} = $args{keys};
    $self->args( [] );
    }

    $self->run_gnupg;
  FILE:
    my $num_files = ref $args{keys} ? @{$args{keys}} : 1;
    my ($cmd,$arg);

    # We will see one IMPORTED for each key that is imported
  KEY:
    while ( 1 ) {
    ($cmd,$arg) = $self->read_from_status;
    last KEY unless $cmd =~ /IMPORTED/;
    $count++
    }

    # We will see one IMPORT_RES for all files processed
    $self->abort_gnupg ( "protocol error expected IMPORT_OK got $cmd\n" )
      unless $cmd =~ /IMPORT_OK/;
    $self->end_gnupg;

    # We return the number of imported keys
    return $count;
}

sub export_keys($%) {
    my ($self,%args) = @_;

    my $options = [];
    push @$options, "--armor"        if $args{armor};

    $self->{output} = $args{output};

    my $keys = [];
    if ( $args{keys}) {
    push @$keys,
      ref $args{keys} ? @{$args{keys}} : $args{keys};
    }

    if ( $args{secret} ) {
    $self->command( "export-secret-keys" );
    } elsif ( $args{all} ){
    $self->command( "export-all" );
    } else {
    $self->command( "export" );
    }
    $self->options( $options );
    $self->args( $keys );

    $self->run_gnupg;
    $self->end_gnupg;
}

sub encrypt($%) {
    my ($self,%args) = @_;

    my $options = [];
    croak ( "no recipient specified\n" )
      unless $args{recipient} or $args{symmetric};

    for my $recipient ( 
            ref $args{recipient} eq 'ARRAY' 
                ? @{ $args{recipient} } 
                : $args{recipient}              ) {
        $recipient =~ s/ /\ /g; # Escape spaces in the recipient. This fills some strange edge case
        push @$options, "--recipient" => $recipient;
    }

    push @$options, "--sign"        if $args{sign};
    croak ( "can't sign an symmetric encrypted message\n" )
      if $args{sign} and $args{symmetric};

    my $passphrase  = $args{passphrase} || "";

    push @$options, "--armor"        if $args{armor};
    push @$options, "--local-user", $args{"local-user"}
      if defined $args{"local-user"};

    $self->{input}  = $args{plaintext} || $args{input};
    $self->{output} = $args{output};
    if ( $args{symmetric} ) {
    $self->command( "symmetric" );
    } else {
    $self->command( "encrypt" );
    }
    $self->options( $options );
    $self->args( [] );

    $self->run_gnupg;

    # Unless we decided to sign or are using symmetric cipher, we are done
    if ( $args{sign} or $args{symmetric} ) {
        $self->send_passphrase( $passphrase );
        if ( $args{sign} ) {
            my ($cmd,$line) = $self->read_from_status;
            $self->abort_gnupg( "invalid passphrase - $cmd\n" )
              unless $cmd =~ /GOOD_PASSPHRASE/;
        }
    }

    # It is possible that this key has no assigned trust value.
    # Assume the caller knows what he is doing.
    $self->cpr_maybe_send( "untrusted_key.override", 'y' );

    $self->end_gnupg unless $args{tie_mode};
}

sub sign($%) {
    my ($self,%args) = @_;

    my $options = [];
    my $passphrase  = $args{passphrase} || "";

    push @$options, "--armor"        if $args{armor};
    push @$options, "--local-user", $args{"local-user"}
      if defined $args{"local-user"};

    $self->{input}  = $args{plaintext} || $args{input};
    $self->{output} = $args{output};
    if ( $args{clearsign} ) {
    $self->command( "clearsign" );
    } elsif ( $args{"detach-sign"}) {
    $self->command( "detach-sign" );
    } else {
    $self->command( "sign" );
    }
    $self->options( $options );
    $self->args( [] );

    $self->run_gnupg;

    # We need to unlock the private key
    $self->send_passphrase( $passphrase );
    my ($cmd,$line) = $self->read_from_status;
    $self->abort_gnupg( "invalid passphrase - $cmd\n" ) 
      unless $cmd =~ /GOOD_PASSPHRASE/;

    $self->end_gnupg unless $args{tie_mode};
}

sub clearsign($%) {
    my $self = shift;
    $self->sign( @_, clearsign => 1 );
}


sub check_sig($;$$) {
    my ( $self, $cmd, $arg) = @_;

    # Our caller may already have grabbed the first line of
    # signature reporting.
    ($cmd,$arg) = $self->read_from_status unless ( $cmd );

    # Ignore patent warnings.
    ( $cmd, $arg ) = $self->read_from_status()
      if ( $cmd =~ /RSA_OR_IDEA/ );

    # Ignore automatic key imports
    ( $cmd, $arg ) = $self->read_from_status()
      if ( $cmd =~ /IMPORTED/ );

    ( $cmd, $arg ) = $self->read_from_status()
      if ( $cmd =~ /IMPORT_OK/ );

    ( $cmd, $arg ) = $self->read_from_status()
      if ( $cmd =~ /IMPORT_RES/ );

    $self->abort_gnupg( "invalid signature from ", $arg =~ /[^ ](.+)/, "\n" )
      if ( $cmd =~ /BADSIG/);

    if ( $cmd =~ /ERRSIG/)
      {
        my ($keyid, $key_algo, $digest_algo, $sig_class, $timestamp, $rc)
           = split ' ', $arg;
        if ($rc == 9)
          {
            ($cmd, $arg) = $self->read_from_status();
            $self->abort_gnupg( "no public key $keyid" );
          }
        $self->abort_gnupg( "error verifying signature from $keyid" )
      }

    $self->abort_gnupg ( "protocol error: expected SIG_ID" )
      unless $cmd =~ /SIG_ID/;
    my ( $sigid, $date, $time ) = split /\s+/, $arg;

    ( $cmd, $arg ) = $self->read_from_status;
    $self->abort_gnupg ( "protocol error: expected GOODSIG" )
      unless $cmd =~ /GOODSIG/;
    my ( $keyid, $name ) = split /\s+/, $arg, 2;

    ( $cmd, $arg ) = $self->read_from_status;
    my $policy_url = undef;
    if ( $cmd =~ /POLICY_URL/ ) {
        $policy_url = $arg;
        ( $cmd, $arg ) = $self->read_from_status;
    }

    $self->abort_gnupg ( "protocol error: expected VALIDSIG" )
      unless $cmd =~ /VALIDSIG/;
    my ( $fingerprint ) = split /\s+/, $arg, 2;

    ( $cmd, $arg ) = $self->read_from_status;
    $self->abort_gnupg ( "protocol error: expected TRUST*" )
      unless $cmd =~ /TRUST/;
    my ($trust) = parse_trust( $cmd );

    return { sigid        => $sigid,
         date        => $date,
         timestamp        => $time,
         keyid        => $keyid,
         user        => $name,
         fingerprint    => $fingerprint,
         trust        => $trust,
         policy_url        => $policy_url,
       };
}

sub verify($%) {
    my ($self,%args) = @_;

    croak ( "missing signature argument\n" ) unless $args{signature};
    my $files = [];
    if ( $args{file} ) {
    croak ( "detached signature must be in a file\n" )
      unless -f $args{signature};
    push @$files, $args{signature},
      ref $args{file} ? @{$args{file}} : $args{file};
    } else {
    $self->{input} = $args{signature};
    }
    $self->command( "verify" );
    $self->options( [] );
    $self->args( $files );

    $self->run_gnupg;
    my $sig = $self->check_sig;

    $self->end_gnupg;

    return $sig;
}

sub decrypt($%) {
    my $self = shift;
    my %args = @_;

    $self->{input}  = $args{ciphertext} || $args{input};
    $self->{output} = $args{output};
    $self->command( "decrypt" );
    $self->options( [] );
    $self->args( [] );

    $self->run_gnupg;

    return $self->decrypt_postwrite( @_ ) unless $args{tie_mode};
}

sub decrypt_postwrite($%) {
    my ($self,%args) = @_;

    my $passphrase  = $args{passphrase} || "";

    my ( $cmd, $arg );
    unless ( $args{symmetric} ) {
    ( $cmd, $arg ) = $self->read_from_status;
    $self->abort_gnupg ( "protocol error: expected ENC_TO got $cmd: \n" )
      unless $cmd =~ /ENC_TO/;
    }

    $self->send_passphrase( $passphrase );
    ($cmd,$arg) = $self->read_from_status;

    $self->abort_gnupg ( "invalid passphrase - $cmd\n" )
      if $cmd =~ /BAD_PASSPHRASE/;

    my $sig = undef;

    if ( ! $args{symmetric} ) {
      $self->abort_gnupg ( "protocol error: expected GOOD_PASSPHRASE got $cmd: \n" )
        unless $cmd =~ /GOOD_PASSPHRASE/;

      $sig = $self->decrypt_postread() unless $args{tie_mode};
    } else {
        # gnupg 1.0.2 adds this status message
        ( $cmd, $arg ) = $self->read_from_status() if $cmd =~ /BEGIN_DECRYPTION/;
        ( $cmd, $arg ) = $self->read_from_status() if $cmd =~ /DECRYPTION_INFO/;

        $self->abort_gnupg( "invalid passphrase - $cmd" ) unless $cmd =~ /PLAINTEXT/;
    }

    $self->end_gnupg() unless $args{tie_mode};

    return $sig ? $sig : 1;
}

sub decrypt_postread($) {
    my $self = shift;

    my @cmds;
    # gnupg 1.0.2 adds this status message
    my ( $cmd, $arg ) = $self->read_from_status;
    push @cmds, $cmd;

    if ($cmd =~ /BEGIN_DECRYPTION/) {
    ( $cmd, $arg ) = $self->read_from_status();
    push @cmds, $cmd;
    };

    my $sig = undef;
    while (defined $cmd && !($cmd =~ /DECRYPTION_OKAY/)) {
    if ( $cmd =~ /SIG_ID/ ) {
        $sig = $self->check_sig( $cmd, $arg );
    }
    ( $cmd, $arg ) = $self->read_from_status();
    push @cmds, $cmd if defined $cmd;
    };

    my $cmds = join ', ', @cmds;
    $self->abort_gnupg( "protocol error: expected DECRYPTION_OKAY but never got it (all I saw was: $cmds): \n" )
      unless $cmd =~ /DECRYPTION_OKAY/;

    return $sig ? $sig : 1;
}

1;
__END__

=pod

=head1 NAME

GnuPG - Perl module interface to the GNU Privacy Guard.

=head1 SYNOPSIS

    use GnuPG qw( :algo );

    my $gpg = new GnuPG();

    $gpg->encrypt(  plaintext    => "file.txt",    output        => "file.gpg",
            armor    => 1,         sign    => 1,
            passphrase  => $secret );

    $gpg->decrypt( ciphertext    => "file.gpg",    output        => "file.txt" );

    $gpg->clearsign( plaintext => "file.txt", output => "file.txt.asc",
             passphrase => $secret,   armor => 1,
            );

    $gpg->verify( signature => "file.txt.asc", file => "file.txt" );

    $gpg->gen_key( name => "Joe Blow",        comment => "My GnuPG key",
           passphrase => $secret,
            );

=head1 DESCRIPTION

GnuPG is a perl interface to the GNU Privacy Guard. It uses the
shared memory coprocess interface that gpg provides for its
wrappers. It tries its best to map the interactive interface of
the gpg to a more programmatic model.

=head1 API OVERVIEW

The API is accessed through methods on a GnuPG object which is
a wrapper around the B<gpg> program.  All methods takes their
argument using named parameters, and errors are returned by
throwing an exception (using croak).  If you wan't to catch
errors you will have to use eval.

When handed in a file handle for input or output parameters
on many of the functions, the API attempts to tie that 
handle to STDIN and STDOUT. In certain persistent environments 
(particularly a web environment), this will not work. This 
problem can be avoided by passing in file names to all 
relevant parameters rather than a Perl file handle. 

There is also a tied file handle interface which you may find more
convenient for encryption and decryption. See GnuPG::Tie(3) for details.

=head1 CONSTRUCTOR

=head2 new ( [params] )

You create a new GnuPG wrapper object by invoking its new method.
(How original !).  The module will try to finds the B<gpg> program
in your path and will croak if it can't find it. Here are the
parameters that it accepts :

=over

=item gnupg_path

Path to the B<gpg> program.

=item options

Path to the options file for B<gpg>. If not specified, it will use
the default one (usually F<~/.gnupg/options>).

=item homedir

Path to the B<gpg> home directory. This is the directory that contains
the default F<options> file, the public and private key rings as well
as the trust database.

=item trace

If this variable is set to true, B<gpg> debugging output will be sent
to stderr.

=back

    Example: my $gpg = new GnuPG();

=head1 METHODS

=head2 gen_key( [params] )

This methods is used to create a new gpg key pair. The methods croaks
if there is an error. It is a good idea to press random keys on the
keyboard while running this methods because it consumes a lot of
entropy from the computer. Here are the parameters it accepts :

=over

=item algo

This is the algorithm use to create the key. Can be ELGAMAL,
DSA_ELGAMAL or DSA. It defaults to DSA_ELGAMAL. To import
those constant in your name space, use the :algo tag.

=item size

The size of the public key. Defaults to 1024. Cannot be less than
768 bits, and keys longer than 2048 are also discouraged. (You *DO*
know that your monitor may be leaking sensitive information ;-).

=item valid

How long the key is valid. Defaults to 0 or never expire.

=item name

This is the only mandatory argument. This is the name that will used
to construct the user id.

=item email

Optional email portion of the user id.

=item comment

Optional comment portion of the user id.

=item passphrase

The passphrase that will be used to encrypt the private key. Optional
but strongly recommended.

=back

    Example: $gpg->gen_key( algo => DSA_ELGAMAL, size => 1024,
                name => "My name" );

=head2 import_keys( [params] )

Import keys into the GnuPG private or public keyring. The method
croaks if it encounters an error. It returns the number of
keys imported. Parameters :

=over

=item keys

Only parameter and mandatory. It can either be a filename or a
reference to an array containing a list of files that will be
imported.

=back

    Example: $gpg->import_keys( keys => [ qw( key.pub key.sec ) ] );

=head2 export_keys( [params] )

Exports keys from the GnuPG keyrings. The method croaks if it
encounters an error. Parameters :

=over

=item keys

Optional argument that restricts the keys that will be exported.
Can either be a user id or a reference to an array of userid that
specifies the keys to be exported. If left unspecified, all keys
will be exported.

=item secret

If this argument is to true, the secret keys rather than the public
ones will be exported.

=item all

If this argument is set to true, all keys (even those that aren't
OpenPGP compliant) will be exported.

=item output

This argument specifies where the keys will be exported. Can be either
a file name or a reference to a file handle. If not specified, the
keys will be exported to stdout.

=item armor

Set this parameter to true, if you want the exported keys to be ASCII
armored.

=back

    Example: $gpg->export_keys( armor => 1, output => "keyring.pub" );


=head2 encrypt( [params] )

This method is used to encrypt a message, either using assymetric
or symmetric cryptography. The methods croaks if an error is
encountered. Parameters:

=over

=item plaintext

This argument specifies what to encrypt. It can be either a filename
or a reference to a file handle. If left unspecified, STDIN will be
encrypted.

=item output

This optional argument specifies where the ciphertext will be output.
It can be either a file name or a reference to a file handle. If left
unspecified, the ciphertext will be sent to STDOUT.

=item armor

If this parameter is set to true, the ciphertext will be ASCII
armored.

=item symmetric

If this parameter is set to true, symmetric cryptography will be
used to encrypt the message. You will need to provide a I<passphrase>
parameter.

=item recipient

If not using symmetric cryptography, you will have to provide this
parameter. It should contains the userid of the intended recipient of
the message. It will be used to look up the key to use to encrypt the
message. The parameter can also take an array ref, if you want to encrypt
the message for a group of recipients.

=item sign

If this parameter is set to true, the message will also be signed. You
will probably have to use the I<passphrase> parameter to unlock the
private key used to sign message. This option is incompatible with
the I<symmetric> one.

=item local-user

This parameter is used to specified the private key that will be used
to sign the message. If left unspecified, the default user will be
used. This option only makes sense when using the I<sign> option.

=item passphrase

This parameter contains either the secret passphrase for the symmetric
algorithm or the passphrase that should be used to decrypt the private
key.

=back

    Example: $gpg->encrypt( plaintext => file.txt, output => "file.gpg",
                sign => 1, passphrase => $secret
                );

=head2 sign( [params] )

This method is used create a signature for a file or stream of data.
This method croaks on errors. Parameters :

=over

=item plaintext

This argument specifies what  to sign. It can be either a filename
or a reference to a file handle. If left unspecified, the data read on
STDIN will be signed.

=item output

This optional argument specifies where the signature will be output.
It can be either a file name or a reference to a file handle. If left
unspecified, the signature will be sent to STDOUT.

=item armor

If this parameter is set to true, the signature will be ASCII armored.

=item passphrase

This parameter contains the secret that should be used to decrypt the
private key.

=item local-user

This parameter is used to specified the private key that will be used
to make the signature . If left unspecified, the default user will be
used.

=item detach-sign

If set to true, a digest of the data will be signed rather than
the whole file.

=back

    Example: $gpg->sign( plaintext => "file.txt", output => "file.txt.asc",
             armor => 1,
             );

=head2 clearsign( [params] )

This methods clearsign a message. The output will contains the original
message with a signature appended. It takes the same parameters as
the B<sign> method.

=head2 verify( [params] )

This method verifies a signature against the signed message. The
methods croaks if the signature is invalid or an error is
encountered. If the signature is valid, it returns an hash with
the signature parameters. Here are the method's parameters :

=over

=item signature

If the message and the signature are in the same file (i.e. a
clearsigned message), this parameter can be either a file name or a
reference to a file handle. If the signature doesn't follows the
message, than it must be the name of the file that contains the
signature.

=item file

This is a file name or a reference to an array of file names that
contains the signed data.

=back

When the signature is valid, here are the elements of the hash
that is returned by the method :

=over

=item sigid

The signature id. This can be used to protect against replay
attack.

=item date

The data at which the signature has been made.

=item timestamp

The epoch timestamp of the signature.

=item keyid

The key id used to make the signature.

=item user

The userid of the signer.

=item fingerprint

The fingerprint of the signature.

=item trust

The trust value of the public key of the signer. Those are values that
can be imported in your namespace with the :trust tag. They are
(TRUST_UNDEFINED, TRUST_NEVER, TRUST_MARGINAL, TRUST_FULLY, TRUST_ULTIMATE).

=back

    Example : my $sig = $gpg->verify( signature => "file.txt.asc",
                      file => "file.txt" );

=head2 decrypt( [params] )

This method decrypts an encrypted message. It croaks, if there is an
error while decrypting the message. If the message was signed, this
method also verifies the signature. If decryption is sucessful, the
method either returns the valid signature parameters if present, or
true. Method parameters :

=over

=item ciphertext

This optional parameter contains either the name of the file
containing the ciphertext or a reference to a file handle containing
the ciphertext. If not present, STDIN will be decrypted.

=item output

This optional parameter determines where the plaintext will be stored.
It can be either a file name or a reference to a file handle.  If left
unspecified, the plaintext will be sent to STDOUT.

=item symmetric

This should be set to true, if the message is encrypted using
symmetric cryptography.

=item passphrase

The passphrase that should be used to decrypt the message (in the case
of a message encrypted using a symmetric cipher) or the secret that
will unlock the private key that should be used to decrypt the
message.

=back

    Example: $gpg->decrypt( ciphertext => "file.gpg", output => "file.txt"
                passphrase => $secret );

=head1 AUTHOR

Francis J. Lacoste <francis.lacoste@Contre.COM>

=head1 COPYRIGHT

Copyright (c) 1999,2000 iNsu Innovations. Inc.
Copyright (c) 2001 Francis J. Lacoste

This program is free software; you can redistribute it and/or modify
it under the terms of the GNU General Public License as published by
the Free Software Foundation; either version 2 of the License, or
(at your option) any later version.

=head1 SEE ALSO

gpg(1) GnuPG::Tie(3)

=cut<|MERGE_RESOLUTION|>--- conflicted
+++ resolved
@@ -281,12 +281,8 @@
         POSIX::close( $f );
     }
 
-<<<<<<< HEAD
     print STDERR 'GnuPG: executing `' 
         . join( ' ',  @{$cmdline} ) . '`' if $self->{trace};
-=======
-    print STDERR "GnuPG: executing `" . join(" ", @{$cmdline}) . "`" . "\n" if 1 ||$self->{trace};
->>>>>>> 425b55f5
 
     exec ( @$cmdline )
       or CORE::die "can't exec gnupg: $!\n";
